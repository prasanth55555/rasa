import argparse
from typing import Union

from rasa.cli.arguments.default_arguments import (
    add_config_param,
    add_stories_param,
    add_nlu_data_param,
    add_out_param,
    add_domain_param,
)
from rasa.constants import DEFAULT_CONFIG_PATH, DEFAULT_DATA_PATH


def set_train_arguments(parser: argparse.ArgumentParser):
    add_data_param(parser)
    add_config_param(parser)
    add_domain_param(parser)
    add_out_param(parser)

    add_augmentation_param(parser)
    add_debug_plots_param(parser)
    add_dump_stories_param(parser)

    add_model_name_param(parser)
    add_force_param(parser)
    add_compress_param(parser)


def set_train_core_arguments(parser: argparse.ArgumentParser):
    add_stories_param(parser)
    add_domain_param(parser)
    add_core_config_param(parser)
    add_out_param(parser)

    add_augmentation_param(parser)
    add_debug_plots_param(parser)
    add_dump_stories_param(parser)

<<<<<<< HEAD
    add_compare_params(parser)
=======
    add_force_param(parser)

    compare_arguments = parser.add_argument_group("Comparison Arguments")
    add_compare_params(compare_arguments)
>>>>>>> 01a8a175

    add_model_name_param(parser)
    add_compress_param(parser)


def set_train_nlu_arguments(parser: argparse.ArgumentParser):
    add_config_param(parser)
    add_out_param(parser)

    add_nlu_data_param(parser)

    add_model_name_param(parser)
    add_compress_param(parser)


def add_force_param(parser: argparse.ArgumentParser):
    parser.add_argument(
        "--force",
        action="store_true",
        help="Force a model training even if the data has not changed.",
    )


def add_data_param(parser: argparse.ArgumentParser):
    parser.add_argument(
        "--data",
        default=[DEFAULT_DATA_PATH],
        nargs="+",
        help="Paths to the Core and NLU training files.",
    )


def add_core_config_param(parser: argparse.ArgumentParser):
    parser.add_argument(
        "-c",
        "--config",
        nargs="+",
        default=[DEFAULT_CONFIG_PATH],
        help="The policy and NLU pipeline configuration of your bot. "
        "If multiple configuration files are provided, multiple dialogue "
        "models are trained to compare policies.",
    )


def add_compare_params(
    parser: Union[argparse.ArgumentParser, argparse._ActionsContainer]
):
    parser.add_argument(
        "--percentages",
        nargs="*",
        type=int,
        default=[0, 5, 25, 50, 70, 90, 95],
        help="Range of exclusion percentages",
    )
    parser.add_argument(
        "--runs", type=int, default=3, help="Number of runs for experiments."
    )


def add_augmentation_param(parser: argparse.ArgumentParser):
    parser.add_argument(
        "--augmentation",
        type=int,
        default=50,
        help="How much data augmentation to use during training.",
    )


def add_dump_stories_param(parser: argparse.ArgumentParser):
    parser.add_argument(
        "--dump-stories",
        default=False,
        action="store_true",
        help="If enabled, save flattened stories to a file.",
    )


def add_debug_plots_param(parser: argparse.ArgumentParser):
    parser.add_argument(
        "--debug-plots",
        default=False,
        action="store_true",
        help="If enabled, will create plots showing checkpoints "
        "and their connections between story blocks in a  "
        "file called `story_blocks_connections.html`.",
    )


def add_model_name_param(parser: argparse.ArgumentParser):
    parser.add_argument(
        "--fixed-model-name",
        type=str,
        help="If set, the name of the model file/directory will be set to the given "
        "name.",
    )


def add_compress_param(parser: argparse.ArgumentParser):
    parser.add_argument(
        "--store-uncompressed",
        action="store_true",
        help="If set the model is not compressed. Note: You need a compressed model "
        "file for running the Rasa Server, testing a model, etc.",
    )<|MERGE_RESOLUTION|>--- conflicted
+++ resolved
@@ -36,17 +36,13 @@
     add_debug_plots_param(parser)
     add_dump_stories_param(parser)
 
-<<<<<<< HEAD
-    add_compare_params(parser)
-=======
     add_force_param(parser)
+
+    add_model_name_param(parser)
+    add_compress_param(parser)
 
     compare_arguments = parser.add_argument_group("Comparison Arguments")
     add_compare_params(compare_arguments)
->>>>>>> 01a8a175
-
-    add_model_name_param(parser)
-    add_compress_param(parser)
 
 
 def set_train_nlu_arguments(parser: argparse.ArgumentParser):
