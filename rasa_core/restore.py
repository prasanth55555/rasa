--- conflicted
+++ resolved
@@ -114,22 +114,14 @@
     # type: (...) -> Tuple[Agent, DialogueStateTracker]
     """Recreate an agent instance."""
 
-<<<<<<< HEAD
     action_endpoint = utils.read_endpoint_config(endpoints, "action_endpoint")
 
-    nlg_endpoint = utils.read_endpoint_config(endpoints, "nlg_endpoint")
+    nlg_endpoint = utils.read_endpoint_config(endpoints, "nlg")
 
     logger.debug("Loading Rasa Core Agent")
     agent = Agent.load(model_directory, nlu_model,
                        generator=nlg_endpoint,
                        action_endpoint=action_endpoint)
-=======
-    nlg_endpoint = utils.read_endpoint_config(endpoints, "nlg")
-
-    logger.debug("Loading Rasa Core Agent")
-    agent = Agent.load(model_directory, nlu_model,
-                       generator=nlg_endpoint)
->>>>>>> 1e00dae2
 
     logger.debug("Finished loading agent. Loading stories now.")
 
