--- conflicted
+++ resolved
@@ -169,11 +169,6 @@
 
         return DialogueStateTracker(UserMessage.DEFAULT_SENDER_ID,
                                     self.slots.values(),
-<<<<<<< HEAD
-                                    self.topics,
-                                    self.default_topic,
-=======
->>>>>>> 1a0f5ca4
                                     self._max_event_history)
 
     def generate_all_prior_trackers(self):
