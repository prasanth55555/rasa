import io
import os

from setuptools import setup, find_packages

here = os.path.abspath(os.path.dirname(__file__))

# Avoids IDE errors, but actual version is read from version.py
__version__ = None
with open("rasa/version.py") as f:
    exec (f.read())

# Get the long description from the README file
with open(os.path.join(here, "README.md"), encoding="utf-8") as f:
    long_description = f.read()

tests_requires = [
<<<<<<< HEAD
    "pytest~=3.5",
=======
    "pytest~=3.3",
>>>>>>> 76a9bb43
    "pytest-pycodestyle~=1.4",
    "pytest-cov~=2.5",
    "pytest_sanic~=0.1.0",
    "pytest_localserver~=0.4.1",
    "treq~=17.8",
    "responses~=0.9.0",
    "httpretty~=0.9.0",
    "freezegun~=0.3.0",
    "nbsphinx>=0.3",
    "aioresponses~=0.5.2",
    "moto~=1.2",
    "mock~=2.0",
]

install_requires = [
    "cloudpickle~=0.6.1",
<<<<<<< HEAD
    "gevent~=1.2",
    "boto3~=1.5",
    "typing~=3.6",
    "requests~=2.20",
    "matplotlib~=2.0",
=======
    "gevent~=1.3",
    "klein~=17.10",
    "boto3~=1.9",
    "packaging~=18.0",
    "typing~=3.6",
    "future~=0.17.1",
    "tqdm~=4.19",
    "requests~=2.20",
    "jsonschema~=2.6",
    "matplotlib~=2.2",
    "numpy>=1.16",
>>>>>>> 76a9bb43
    "simplejson~=3.13",
    "attrs>=18",
    "jsonpickle~=1.0",
    "redis~=2.0",
    "fakeredis~=0.10.0",
    "pymongo~=3.7",
    "numpy~=1.16",
    "scipy~=1.2",
    "tensorflow~=1.12.0",
    "apscheduler~=3.0",
    "tqdm~=4.0",
    "networkx~=2.2",
    "fbmessenger~=5.0",
    "pykwalify~=1.7.0",
    "coloredlogs~=10.0",
    "scikit-learn~=0.20.2",
    "ruamel.yaml~=0.15.0",
    "scikit-learn~=0.20.0",
    "slackclient~=1.0",
    "python-telegram-bot~=11.0",
    "twilio~=6.0",
    "webexteamssdk~=1.0",
    "mattermostwrapper~=2.0",
    "rocketchat_API~=0.6.0",
    "colorhash~=1.0",
    "pika~=0.12.0",
    "jsonschema~=2.6",
    "packaging~=18.0",
    "gevent~=1.4",
    "pytz~=2018.9",
    "python-dateutil~=2.7",
    "rasa_core_sdk~=0.13.0a1",
    "colorclass~=2.2",
    "terminaltables~=3.1",
    "sanic~=18.12.0",
    "sanic-cors~=0.9.0",
    "sanic-jwt~=1.2",
    "aiohttp~=3.5",
    "questionary>=1.0.1",
    "python-socketio~=3.0",
    "pydot~=1.4",
    "async_generator~=1.10",
    "keras-applications==1.0.6",
    "keras-preprocessing==1.0.5",
    "sqlalchemy~=1.2",
    "kafka-python~=1.4",
    "sklearn-crfsuite~=0.3.6",
]

extras_requires = {
<<<<<<< HEAD
    "test": tests_requires,
    "spacy": ["spacy<=2.0.18,>2.0"],
    "mitie": ["mitie"],
=======
    'test': tests_requires,
    'spacy': ["sklearn-crfsuite~=0.3.6",
              "scipy~=1.2",
              "spacy<=2.0.18,>2.0",
              ],
    'tensorflow': ["sklearn-crfsuite~=0.3.6",
                   "scipy~=1.2",
                   "tensorflow~=1.13.0"
                   ],
    'mitie': ["mitie"],
>>>>>>> 76a9bb43
}

setup(
    name="rasa",
    classifiers=[
        "Development Status :: 4 - Beta",
        "Intended Audience :: Developers",
        "License :: OSI Approved :: Apache Software License",
        # supported python versions
        "Programming Language :: Python",
        "Programming Language :: Python :: 3.5",
        "Programming Language :: Python :: 3.6",
        "Programming Language :: Python :: 3.7",
        "Topic :: Software Development :: Libraries",
    ],
    packages=find_packages(exclude=["tests", "tools", "docs", "contrib"]),
    entry_points={"console_scripts": ["rasa=rasa.__main__:main"]},
    version=__version__,
    install_requires=install_requires,
    tests_require=tests_requires,
    extras_require=extras_requires,
    include_package_data=True,
    description="Machine learning based dialogue engine "
    "for conversational software.",
    long_description=long_description,
    long_description_content_type="text/markdown",
    author="Rasa Technologies GmbH",
    author_email="hi@rasa.com",
    maintainer="Tom Bocklisch",
    maintainer_email="tom@rasa.com",
    license="Apache 2.0",
    keywords="nlp machine-learning machine-learning-library bot bots "
    "botkit rasa conversational-agents conversational-ai chatbot"
    "chatbot-framework bot-framework",
    url="https://rasa.com",
    download_url="https://github.com/RasaHQ/rasa/archive/{}.tar.gz"
    "".format(__version__),
    project_urls={
        "Bug Reports": "https://github.com/rasahq/rasa/issues",
        "Source": "https://github.com/rasahq/rasa",
    },
)

print ("\nWelcome to Rasa!")
print ("If any questions please visit documentation page https://rasa.com/docs")
print ("or join the community discussions on https://forum.rasa.com")<|MERGE_RESOLUTION|>--- conflicted
+++ resolved
@@ -15,11 +15,7 @@
     long_description = f.read()
 
 tests_requires = [
-<<<<<<< HEAD
     "pytest~=3.5",
-=======
-    "pytest~=3.3",
->>>>>>> 76a9bb43
     "pytest-pycodestyle~=1.4",
     "pytest-cov~=2.5",
     "pytest_sanic~=0.1.0",
@@ -36,25 +32,10 @@
 
 install_requires = [
     "cloudpickle~=0.6.1",
-<<<<<<< HEAD
-    "gevent~=1.2",
-    "boto3~=1.5",
+    "boto3~=1.9",
     "typing~=3.6",
     "requests~=2.20",
-    "matplotlib~=2.0",
-=======
-    "gevent~=1.3",
-    "klein~=17.10",
-    "boto3~=1.9",
-    "packaging~=18.0",
-    "typing~=3.6",
-    "future~=0.17.1",
-    "tqdm~=4.19",
-    "requests~=2.20",
-    "jsonschema~=2.6",
     "matplotlib~=2.2",
-    "numpy>=1.16",
->>>>>>> 76a9bb43
     "simplejson~=3.13",
     "attrs>=18",
     "jsonpickle~=1.0",
@@ -105,22 +86,9 @@
 ]
 
 extras_requires = {
-<<<<<<< HEAD
     "test": tests_requires,
     "spacy": ["spacy<=2.0.18,>2.0"],
     "mitie": ["mitie"],
-=======
-    'test': tests_requires,
-    'spacy': ["sklearn-crfsuite~=0.3.6",
-              "scipy~=1.2",
-              "spacy<=2.0.18,>2.0",
-              ],
-    'tensorflow': ["sklearn-crfsuite~=0.3.6",
-                   "scipy~=1.2",
-                   "tensorflow~=1.13.0"
-                   ],
-    'mitie': ["mitie"],
->>>>>>> 76a9bb43
 }
 
 setup(
