import asyncio
from unittest.mock import patch

import numpy as np
import pytest

from rasa_core import training
from rasa_core.actions.action import (
    ACTION_LISTEN_NAME,
    ActionRevertFallbackEvents,
    ACTION_DEFAULT_ASK_AFFIRMATION_NAME,
    ACTION_DEFAULT_ASK_REPHRASE_NAME,
    ACTION_DEFAULT_FALLBACK_NAME)
from rasa_core.channels import UserMessage
from rasa_core.domain import Domain, InvalidDomain
from rasa_core.events import ActionExecuted
from rasa_core.featurizers import (
    MaxHistoryTrackerFeaturizer,
    BinarySingleStateFeaturizer)
from rasa_core.policies import TwoStageFallbackPolicy
from rasa_core.policies.embedding_policy import EmbeddingPolicy
from rasa_core.policies.fallback import FallbackPolicy
from rasa_core.policies.form_policy import FormPolicy
from rasa_core.policies.keras_policy import KerasPolicy
from rasa_core.policies.memoization import (
    MemoizationPolicy, AugmentedMemoizationPolicy)
from rasa_core.policies.sklearn_policy import SklearnPolicy
from rasa_core.trackers import DialogueStateTracker
from tests.conftest import DEFAULT_DOMAIN_PATH, DEFAULT_STORIES_FILE
from tests.utilities import read_dialogue_file, user_uttered, get_tracker


def tf_defaults():
    return {
        "tf_config": {
            "device_count": {"CPU": 4},
            # tell tf.Session to use CPU limit, if you have
            # more CPU, you can increase this value appropriately
            "inter_op_parallelism_threads": 0,
            # the number of threads in the thread pool available
            # for each process for blocking operation nodes set to 0
            # to allow the system to select the appropriate value.
            "intra_op_parallelism_threads": 0,  # tells the degree of thread
            # parallelism of the tf.Session operation.
            # the smaller the value, the less reuse the thread will have
            # and the more likely it will use more CPU cores.
            # if the value is 0,
            # tensorflow will automatically select an appropriate value.
            "gpu_options": {"allow_growth": True}
            # if set True, will try to allocate
            # as much GPU memory as possible to support running
        }
    }


def session_config():
    import tensorflow as tf
    return tf.ConfigProto(**tf_defaults()["tf_config"])


<<<<<<< HEAD
async def train_trackers(domain):
    return await training.load_data(
=======
def train_trackers(domain, augmentation_factor=20):
    trackers = training.load_data(
>>>>>>> 70cb1ba6
        DEFAULT_STORIES_FILE,
        domain,
        augmentation_factor=augmentation_factor
    )


@pytest.fixture(scope="module")
def loop():
    from pytest_sanic.plugin import loop as sanic_loop
    return next(sanic_loop())


# We are going to use class style testing here since unfortunately pytest
# doesn't support using fixtures as arguments to its own parameterize yet
# (hence, we can't train a policy, declare it as a fixture and use the
# different fixtures of the different policies for the functional tests).
# Therefore, we are going to reverse this and train the policy within a class
# and collect the tests in a base class.
# noinspection PyMethodMayBeStatic
class PolicyTestCollection(object):
    """Tests every policy needs to fulfill.

    Each policy can declare further tests on its own."""

    max_history = 3  # this is the amount of history we test on

    def create_policy(self, featurizer, priority):
        raise NotImplementedError

    @pytest.fixture(scope="module")
    def featurizer(self):
        featurizer = MaxHistoryTrackerFeaturizer(BinarySingleStateFeaturizer(),
                                                 max_history=self.max_history)
        return featurizer

    @pytest.fixture(scope="module")
    def priority(self):
        return 1

    @pytest.fixture(scope="module")
    async def trained_policy(self, featurizer, priority):
        default_domain = Domain.load(DEFAULT_DOMAIN_PATH)
        policy = self.create_policy(featurizer, priority)
<<<<<<< HEAD
        training_trackers = await train_trackers(default_domain)
=======
        training_trackers = train_trackers(default_domain,
                                           augmentation_factor=20)
>>>>>>> 70cb1ba6
        policy.train(training_trackers, default_domain)
        return policy

    async def test_persist_and_load(self, trained_policy, default_domain,
                                    tmpdir):
        trained_policy.persist(tmpdir.strpath)
        loaded = trained_policy.__class__.load(tmpdir.strpath)
<<<<<<< HEAD
        trackers = await train_trackers(default_domain)
=======
        trackers = train_trackers(default_domain, augmentation_factor=20)
>>>>>>> 70cb1ba6

        for tracker in trackers:
            predicted_probabilities = loaded.predict_action_probabilities(
                tracker, default_domain)
            actual_probabilities = trained_policy.predict_action_probabilities(
                tracker, default_domain)
            assert predicted_probabilities == actual_probabilities

    def test_prediction_on_empty_tracker(self, trained_policy, default_domain):
        tracker = DialogueStateTracker(UserMessage.DEFAULT_SENDER_ID,
                                       default_domain.slots)
        probabilities = trained_policy.predict_action_probabilities(
            tracker, default_domain)
        assert len(probabilities) == default_domain.num_actions
        assert max(probabilities) <= 1.0
        assert min(probabilities) >= 0.0

    @pytest.mark.filterwarnings("ignore:"
                                ".*without a trained model present:"
                                "UserWarning")
    def test_persist_and_load_empty_policy(self, tmpdir):
        empty_policy = self.create_policy(None, None)
        empty_policy.persist(tmpdir.strpath)
        loaded = empty_policy.__class__.load(tmpdir.strpath)
        assert loaded is not None

    def test_tf_config(self, trained_policy, tmpdir):
        if hasattr(trained_policy, 'session'):
            # noinspection PyProtectedMember
            assert trained_policy.session._config is None
            trained_policy.persist(tmpdir.strpath)
            loaded = trained_policy.__class__.load(tmpdir.strpath)
            # noinspection PyProtectedMember
            assert loaded.session._config is None


class TestKerasPolicy(PolicyTestCollection):

    @pytest.fixture(scope="module")
    def create_policy(self, featurizer, priority):
        p = KerasPolicy(featurizer, priority)
        return p


class TestKerasPolicyWithTfConfig(PolicyTestCollection):

    @pytest.fixture(scope="module")
    def create_policy(self, featurizer, priority):
        p = KerasPolicy(featurizer, priority, **tf_defaults())
        return p

    def test_tf_config(self, trained_policy, tmpdir):
        # noinspection PyProtectedMember
        assert trained_policy.session._config == session_config()
        trained_policy.persist(tmpdir.strpath)
        loaded = trained_policy.__class__.load(tmpdir.strpath)
        # noinspection PyProtectedMember
        assert loaded.session._config == session_config()


class TestFallbackPolicy(PolicyTestCollection):

    @pytest.fixture(scope="module")
    def create_policy(self, featurizer, priority):
        p = FallbackPolicy(priority=priority)
        return p

    @pytest.mark.parametrize(
        "nlu_confidence, last_action_name, should_nlu_fallback",
        [
            (0.1, 'some_action', False),
            (0.1, 'action_listen', True),
            (0.9, 'some_action', False),
            (0.9, 'action_listen', False),
        ])
    def test_should_nlu_fallback(self,
                                 trained_policy,
                                 nlu_confidence,
                                 last_action_name,
                                 should_nlu_fallback):
        assert trained_policy.should_nlu_fallback(
            nlu_confidence, last_action_name) is should_nlu_fallback


class TestMemoizationPolicy(PolicyTestCollection):

    @pytest.fixture(scope="module")
    def create_policy(self, featurizer, priority):
        max_history = None
        if isinstance(featurizer, MaxHistoryTrackerFeaturizer):
            max_history = featurizer.max_history
        p = MemoizationPolicy(priority=priority, max_history=max_history)
        return p

<<<<<<< HEAD
    async def test_memorise(self, trained_policy, default_domain):
        trackers = await train_trackers(default_domain)
=======
    def test_memorise(self, trained_policy, default_domain):
        trackers = train_trackers(default_domain, augmentation_factor=20)
>>>>>>> 70cb1ba6
        trained_policy.train(trackers, default_domain)
        lookup_with_augmentation = trained_policy.lookup

        trackers = [t
                    for t in trackers
                    if not hasattr(t, 'is_augmented') or not t.is_augmented]

        (all_states, all_actions) = \
            trained_policy.featurizer.training_states_and_actions(
                trackers, default_domain)

        for tracker, states, actions in zip(trackers, all_states, all_actions):
            recalled = trained_policy.recall(states, tracker, default_domain)
            assert recalled == default_domain.index_for_action(actions[0])

        nums = np.random.randn(default_domain.num_states)
        random_states = [{f: num
                          for f, num in
                          zip(default_domain.input_states, nums)}]
        assert trained_policy._recall_states(random_states) is None

        # compare augmentation for augmentation_factor of 0 and 20:
        trackers_no_augmentation = train_trackers(default_domain,
                                                  augmentation_factor=0)
        trained_policy.train(trackers_no_augmentation, default_domain)
        lookup_no_augmentation = trained_policy.lookup

        assert lookup_no_augmentation == lookup_with_augmentation

    def test_memorise_with_nlu(self, trained_policy, default_domain):
        filename = "data/test_dialogues/default.json"
        dialogue = read_dialogue_file(filename)

        tracker = DialogueStateTracker(dialogue.name, default_domain.slots)
        tracker.recreate_from_dialogue(dialogue)
        states = trained_policy.featurizer.prediction_states([tracker],
                                                             default_domain)[0]

        recalled = trained_policy.recall(states, tracker, default_domain)
        assert recalled is not None


class TestAugmentedMemoizationPolicy(PolicyTestCollection):

    @pytest.fixture(scope="module")
    def create_policy(self, featurizer, priority):
        max_history = None
        if isinstance(featurizer, MaxHistoryTrackerFeaturizer):
            max_history = featurizer.max_history
        p = AugmentedMemoizationPolicy(priority=priority,
                                       max_history=max_history)
        return p


class TestSklearnPolicy(PolicyTestCollection):

    def create_policy(self, featurizer, priority, **kwargs):
        p = SklearnPolicy(featurizer, priority, **kwargs)
        return p

    @pytest.yield_fixture
    def mock_search(self):
        with patch('rasa_core.policies.sklearn_policy.GridSearchCV') as gs:
            gs.best_estimator_ = 'mockmodel'
            gs.best_score_ = 0.123
            gs.return_value = gs  # for __init__
            yield gs

    @pytest.fixture(scope='module')
    def default_domain(self):
        return Domain.load(DEFAULT_DOMAIN_PATH)

    @pytest.fixture
    def tracker(self, default_domain):
        return DialogueStateTracker(UserMessage.DEFAULT_SENDER_ID,
                                    default_domain.slots)

<<<<<<< HEAD
    @pytest.fixture
    async def trackers(self, default_domain):
        return await train_trackers(default_domain)
=======
    @pytest.fixture(scope='module')
    def trackers(self, default_domain):
        return train_trackers(default_domain, augmentation_factor=20)
>>>>>>> 70cb1ba6

    def test_cv_none_does_not_trigger_search(self,
                                             mock_search,
                                             default_domain,
                                             trackers,
                                             featurizer,
                                             priority):
        policy = self.create_policy(featurizer=featurizer, priority=priority,
                                    cv=None)
        policy.train(trackers, domain=default_domain)

        assert mock_search.call_count == 0
        assert policy.model != 'mockmodel'

    def test_cv_not_none_param_grid_none_triggers_search_without_params(
            self, mock_search, default_domain, trackers, featurizer, priority):

        policy = self.create_policy(featurizer=featurizer, priority=priority,
                                    cv=3)
        policy.train(trackers, domain=default_domain)

        assert mock_search.call_count > 0
        assert mock_search.call_args_list[0][1]['cv'] == 3
        assert mock_search.call_args_list[0][1]['param_grid'] == {}
        assert policy.model == 'mockmodel'

    def test_cv_not_none_param_grid_none_triggers_search_with_params(
            self, mock_search, default_domain, trackers, featurizer, priority):
        param_grid = {'n_estimators': 50}
        policy = self.create_policy(
            featurizer=featurizer,
            priority=priority,
            cv=3,
            param_grid=param_grid,
        )
        policy.train(trackers, domain=default_domain)

        assert mock_search.call_count > 0
        assert mock_search.call_args_list[0][1]['cv'] == 3
        assert mock_search.call_args_list[0][1]['param_grid'] == param_grid
        assert policy.model == 'mockmodel'

    def test_missing_classes_filled_correctly(
            self, default_domain, trackers, tracker, featurizer, priority):
        # Pretend that a couple of classes are missing and check that
        # those classes are predicted as 0, while the other class
        # probabilities are predicted normally.
        policy = self.create_policy(featurizer=featurizer, priority=priority,
                                    cv=None)

        classes = [1, 3]
        new_trackers = []
        for tr in trackers:
            new_tracker = DialogueStateTracker(UserMessage.DEFAULT_SENDER_ID,
                                               default_domain.slots)
            for e in tr.applied_events():
                if isinstance(e, ActionExecuted):
                    new_action = default_domain.action_for_index(
                        np.random.choice(classes),
                        action_endpoint=None).name()
                    new_tracker.update(ActionExecuted(new_action))
                else:
                    new_tracker.update(e)

            new_trackers.append(new_tracker)

        policy.train(new_trackers, domain=default_domain)
        predicted_probabilities = policy.predict_action_probabilities(
            tracker, default_domain)

        assert len(predicted_probabilities) == default_domain.num_actions
        assert np.allclose(sum(predicted_probabilities), 1.0)
        for i, prob in enumerate(predicted_probabilities):
            if i in classes:
                assert prob >= 0.0
            else:
                assert prob == 0.0

    def test_train_kwargs_are_set_on_model(
            self, default_domain, trackers, featurizer, priority):
        policy = self.create_policy(featurizer=featurizer, priority=priority,
                                    cv=None, C=123)
        policy.train(trackers, domain=default_domain)
        assert policy.model.C == 123

    def test_train_with_shuffle_false(
            self, default_domain, trackers, featurizer, priority):
        policy = self.create_policy(featurizer=featurizer, priority=priority,
                                    shuffle=False)
        # does not raise
        policy.train(trackers, domain=default_domain)


class TestEmbeddingPolicyNoAttention(PolicyTestCollection):

    @pytest.fixture(scope="module")
    def create_policy(self, featurizer, priority):
        # use standard featurizer from EmbeddingPolicy,
        # since it is using FullDialogueTrackerFeaturizer
        p = EmbeddingPolicy(priority=priority, attn_before_rnn=False,
                            attn_after_rnn=False)
        return p


class TestEmbeddingPolicyAttentionBeforeRNN(PolicyTestCollection):

    @pytest.fixture(scope="module")
    def create_policy(self, featurizer, priority):
        # use standard featurizer from EmbeddingPolicy,
        # since it is using FullDialogueTrackerFeaturizer
        p = EmbeddingPolicy(priority=priority, attn_before_rnn=True,
                            attn_after_rnn=False)
        return p


class TestEmbeddingPolicyAttentionAfterRNN(PolicyTestCollection):

    @pytest.fixture(scope="module")
    def create_policy(self, featurizer, priority):
        # use standard featurizer from EmbeddingPolicy,
        # since it is using FullDialogueTrackerFeaturizer
        p = EmbeddingPolicy(priority=priority, attn_before_rnn=False,
                            attn_after_rnn=True)
        return p


class TestEmbeddingPolicyAttentionBoth(PolicyTestCollection):

    @pytest.fixture(scope="module")
    def create_policy(self, featurizer, priority):
        # use standard featurizer from EmbeddingPolicy,
        # since it is using FullDialogueTrackerFeaturizer
        p = EmbeddingPolicy(priority=priority, attn_before_rnn=True,
                            attn_after_rnn=True)
        return p


class TestEmbeddingPolicyWithTfConfig(PolicyTestCollection):

    @pytest.fixture(scope="module")
    def create_policy(self, featurizer, priority):
        # use standard featurizer from EmbeddingPolicy,
        # since it is using FullDialogueTrackerFeaturizer
        p = EmbeddingPolicy(priority=priority, **tf_defaults())
        return p

    def test_tf_config(self, trained_policy, tmpdir):
        # noinspection PyProtectedMember
        assert trained_policy.session._config == session_config()
        trained_policy.persist(tmpdir.strpath)
        loaded = trained_policy.__class__.load(tmpdir.strpath)
        # noinspection PyProtectedMember
        assert loaded.session._config == session_config()


class TestFormPolicy(PolicyTestCollection):

    @pytest.fixture(scope="module")
    def create_policy(self, featurizer, priority):
        p = FormPolicy(priority=priority)
        return p

    async def test_memorise(self, trained_policy, default_domain):
        domain = Domain.load('data/test_domains/form.yml')
        trackers = await training.load_data('data/test_stories/stories_form.md',
                                            domain)
        trained_policy.train(trackers, domain)

        (all_states, all_actions) = \
            trained_policy.featurizer.training_states_and_actions(
                trackers, domain)

        for tracker, states, actions in zip(trackers, all_states, all_actions):
            for state in states:
                if state is not None:
                    # check that 'form: inform' was ignored
                    assert 'intent_inform' not in state.keys()
            recalled = trained_policy.recall(states, tracker, domain)
            active_form = trained_policy._get_active_form_name(states[-1])

            if states[0] is not None and states[-1] is not None:
                # explicitly set intents and actions before listen after
                # which FormPolicy should not predict a form action and
                # should add FormValidation(False) event
                # @formatter:off
                is_no_validation = (
                    ('prev_some_form' in states[0].keys() and
                     'intent_default' in states[-1].keys()) or
                    ('prev_some_form' in states[0].keys() and
                     'intent_stop' in states[-1].keys()) or
                    ('prev_utter_ask_continue' in states[0].keys() and
                     'intent_affirm' in states[-1].keys()) or
                    ('prev_utter_ask_continue' in states[0].keys() and
                     'intent_deny' in states[-1].keys())
                )
                # @formatter:on
            else:
                is_no_validation = False

            if 'intent_start_form' in states[-1]:
                # explicitly check that intent that starts the form
                # is not memorized as non validation intent
                assert recalled is None
            elif is_no_validation:
                assert recalled == active_form
            else:
                assert recalled is None

        nums = np.random.randn(domain.num_states)
        random_states = [{f: num
                          for f, num in
                          zip(domain.input_states, nums)}]
        assert trained_policy.recall(random_states, None, domain) is None


class TestTwoStageFallbackPolicy(PolicyTestCollection):

    @pytest.fixture(scope="module")
    def create_policy(self, featurizer, priority):
        p = TwoStageFallbackPolicy(priority=priority,
                                   deny_suggestion_intent_name='deny')
        return p

    @pytest.fixture(scope="class")
    def default_domain(self):
        content = """
        actions:
          - utter_hello

        intents:
          - greet
          - bye
          - affirm
          - deny
        """
        return Domain.from_yaml(content)

    @staticmethod
    def _get_next_action(policy, events, domain):
        tracker = get_tracker(events)

        scores = policy.predict_action_probabilities(tracker, domain)
        index = scores.index(max(scores))
        return domain.action_names[index]

    @staticmethod
    async def _get_tracker_after_reverts(events, dispatcher, domain):
        tracker = get_tracker(events)
        action = ActionRevertFallbackEvents()
        events += await action.run(dispatcher, tracker, domain)

        return get_tracker(events)

    def test_ask_affirmation(self, trained_policy, default_domain):
        events = [ActionExecuted(ACTION_LISTEN_NAME),
                  user_uttered("Hi", 0.2)]

        next_action = self._get_next_action(trained_policy, events,
                                            default_domain)

        assert next_action == ACTION_DEFAULT_ASK_AFFIRMATION_NAME

    async def test_affirmation(self, default_dispatcher_collecting,
                               default_domain):
        events = [ActionExecuted(ACTION_LISTEN_NAME),
                  user_uttered('greet', 1),
                  ActionExecuted('utter_hello'),
                  ActionExecuted(ACTION_LISTEN_NAME),
                  user_uttered('greet', 0.2),
                  ActionExecuted(ACTION_DEFAULT_ASK_AFFIRMATION_NAME),
                  ActionExecuted(ACTION_LISTEN_NAME),
                  user_uttered('greet', 1)]

        tracker = await self._get_tracker_after_reverts(
            events,
            default_dispatcher_collecting,
            default_domain
        )

        assert 'greet' == tracker.latest_message.parse_data['intent']['name']
        assert tracker.export_stories() == ("## sender\n"
                                            "* greet\n"
                                            "    - utter_hello\n"
                                            "* greet\n")

    def test_ask_rephrase(self, trained_policy, default_domain):
        events = [ActionExecuted(ACTION_LISTEN_NAME),
                  user_uttered("greet", 0.2),
                  ActionExecuted(ACTION_DEFAULT_ASK_AFFIRMATION_NAME),
                  ActionExecuted(ACTION_LISTEN_NAME),
                  user_uttered('deny', 1)]

        next_action = self._get_next_action(trained_policy, events,
                                            default_domain)

        assert next_action == ACTION_DEFAULT_ASK_REPHRASE_NAME

    async def test_successful_rephrasing(self,
                                         trained_policy,
                                         default_dispatcher_collecting,
                                         default_domain):
        events = [ActionExecuted(ACTION_LISTEN_NAME),
                  user_uttered("greet", 0.2),
                  ActionExecuted(ACTION_DEFAULT_ASK_AFFIRMATION_NAME),
                  ActionExecuted(ACTION_LISTEN_NAME),
                  user_uttered('deny', 1),
                  ActionExecuted(ACTION_DEFAULT_ASK_REPHRASE_NAME),
                  ActionExecuted(ACTION_LISTEN_NAME),
                  user_uttered("bye", 1),
                  ]

        tracker = await self._get_tracker_after_reverts(
            events,
            default_dispatcher_collecting,
            default_domain
        )

        assert 'bye' == tracker.latest_message.parse_data['intent']['name']
        assert tracker.export_stories() == "## sender\n* bye\n"

    def test_affirm_rephrased_intent(self, trained_policy, default_domain):
        events = [ActionExecuted(ACTION_LISTEN_NAME),
                  user_uttered("greet", 0.2),
                  ActionExecuted(ACTION_DEFAULT_ASK_AFFIRMATION_NAME),
                  ActionExecuted(ACTION_LISTEN_NAME),
                  user_uttered('deny', 1),
                  ActionExecuted(ACTION_DEFAULT_ASK_REPHRASE_NAME),
                  ActionExecuted(ACTION_LISTEN_NAME),
                  user_uttered("greet", 0.2),
                  ]

        next_action = self._get_next_action(trained_policy, events,
                                            default_domain)

        assert next_action == ACTION_DEFAULT_ASK_AFFIRMATION_NAME

    async def test_affirmed_rephrasing(self,
                                       trained_policy,
                                       default_dispatcher_collecting,
                                       default_domain):
        events = [ActionExecuted(ACTION_LISTEN_NAME),
                  user_uttered("greet", 0.2),
                  ActionExecuted(ACTION_DEFAULT_ASK_AFFIRMATION_NAME),
                  ActionExecuted(ACTION_LISTEN_NAME),
                  user_uttered('deny', 1),
                  ActionExecuted(ACTION_DEFAULT_ASK_REPHRASE_NAME),
                  ActionExecuted(ACTION_LISTEN_NAME),
                  user_uttered("bye", 0.2),
                  ActionExecuted(ACTION_DEFAULT_ASK_AFFIRMATION_NAME),
                  ActionExecuted(ACTION_LISTEN_NAME),
                  user_uttered('bye', 1)
                  ]

        tracker = await self._get_tracker_after_reverts(
            events,
            default_dispatcher_collecting,
            default_domain
        )

        assert 'bye' == tracker.latest_message.parse_data['intent']['name']
        assert tracker.export_stories() == "## sender\n* bye\n"

    def test_denied_rephrasing_affirmation(self, trained_policy,
                                           default_domain):
        events = [ActionExecuted(ACTION_LISTEN_NAME),
                  user_uttered("greet", 0.2),
                  ActionExecuted(ACTION_DEFAULT_ASK_AFFIRMATION_NAME),
                  ActionExecuted(ACTION_LISTEN_NAME),
                  user_uttered('deny', 1),
                  ActionExecuted(ACTION_DEFAULT_ASK_REPHRASE_NAME),
                  ActionExecuted(ACTION_LISTEN_NAME),
                  user_uttered("bye", 0.2),
                  ActionExecuted(ACTION_DEFAULT_ASK_AFFIRMATION_NAME),
                  ActionExecuted(ACTION_LISTEN_NAME),
                  user_uttered('deny', 1)
                  ]

        next_action = self._get_next_action(trained_policy, events,
                                            default_domain)

        assert next_action == ACTION_DEFAULT_FALLBACK_NAME

    async def test_rephrasing_instead_affirmation(self, trained_policy,
                                                  default_dispatcher_collecting,
                                                  default_domain):
        events = [ActionExecuted(ACTION_LISTEN_NAME),
                  user_uttered("greet", 1),
                  ActionExecuted("utter_hello"),
                  ActionExecuted(ACTION_LISTEN_NAME),
                  user_uttered("greet", 0.2),
                  ActionExecuted(ACTION_DEFAULT_ASK_AFFIRMATION_NAME),
                  ActionExecuted(ACTION_LISTEN_NAME),
                  user_uttered("bye", 1),
                  ]

        tracker = await self._get_tracker_after_reverts(
            events,
            default_dispatcher_collecting,
            default_domain
        )

        assert 'bye' == tracker.latest_message.parse_data['intent']['name']
        assert tracker.export_stories() == ("## sender\n"
                                            "* greet\n"
                                            "    - utter_hello\n"
                                            "* bye\n")

    def test_unknown_instead_affirmation(self, trained_policy, default_domain):
        events = [ActionExecuted(ACTION_LISTEN_NAME),
                  user_uttered("greet", 0.2),
                  ActionExecuted(ACTION_DEFAULT_ASK_AFFIRMATION_NAME),
                  ActionExecuted(ACTION_LISTEN_NAME),
                  user_uttered("greet", 0.2),
                  ]

        next_action = self._get_next_action(trained_policy, events,
                                            default_domain)

        assert next_action == ACTION_DEFAULT_FALLBACK_NAME

    def test_listen_after_hand_off(self, trained_policy, default_domain):
        events = [ActionExecuted(ACTION_DEFAULT_FALLBACK_NAME)]

        next_action = self._get_next_action(trained_policy, events,
                                            default_domain)

        assert next_action == ACTION_LISTEN_NAME

    def test_exception_if_intent_not_present(self, trained_policy):
        content = """
                actions:
                  - utter_hello

                intents:
                  - greet
                """
        domain = Domain.from_yaml(content)

        events = [ActionExecuted(ACTION_DEFAULT_FALLBACK_NAME)]

        tracker = get_tracker(events)
        with pytest.raises(InvalidDomain):
            trained_policy.predict_action_probabilities(tracker, domain)<|MERGE_RESOLUTION|>--- conflicted
+++ resolved
@@ -58,13 +58,8 @@
     return tf.ConfigProto(**tf_defaults()["tf_config"])
 
 
-<<<<<<< HEAD
-async def train_trackers(domain):
+async def train_trackers(domain, augmentation_factor=20):
     return await training.load_data(
-=======
-def train_trackers(domain, augmentation_factor=20):
-    trackers = training.load_data(
->>>>>>> 70cb1ba6
         DEFAULT_STORIES_FILE,
         domain,
         augmentation_factor=augmentation_factor
@@ -108,12 +103,8 @@
     async def trained_policy(self, featurizer, priority):
         default_domain = Domain.load(DEFAULT_DOMAIN_PATH)
         policy = self.create_policy(featurizer, priority)
-<<<<<<< HEAD
-        training_trackers = await train_trackers(default_domain)
-=======
-        training_trackers = train_trackers(default_domain,
+        training_trackers = await train_trackers(default_domain,
                                            augmentation_factor=20)
->>>>>>> 70cb1ba6
         policy.train(training_trackers, default_domain)
         return policy
 
@@ -121,11 +112,7 @@
                                     tmpdir):
         trained_policy.persist(tmpdir.strpath)
         loaded = trained_policy.__class__.load(tmpdir.strpath)
-<<<<<<< HEAD
-        trackers = await train_trackers(default_domain)
-=======
-        trackers = train_trackers(default_domain, augmentation_factor=20)
->>>>>>> 70cb1ba6
+        trackers = await train_trackers(default_domain, augmentation_factor=20)
 
         for tracker in trackers:
             predicted_probabilities = loaded.predict_action_probabilities(
@@ -220,13 +207,8 @@
         p = MemoizationPolicy(priority=priority, max_history=max_history)
         return p
 
-<<<<<<< HEAD
     async def test_memorise(self, trained_policy, default_domain):
-        trackers = await train_trackers(default_domain)
-=======
-    def test_memorise(self, trained_policy, default_domain):
-        trackers = train_trackers(default_domain, augmentation_factor=20)
->>>>>>> 70cb1ba6
+        trackers = await train_trackers(default_domain, augmentation_factor=20)
         trained_policy.train(trackers, default_domain)
         lookup_with_augmentation = trained_policy.lookup
 
@@ -304,15 +286,9 @@
         return DialogueStateTracker(UserMessage.DEFAULT_SENDER_ID,
                                     default_domain.slots)
 
-<<<<<<< HEAD
-    @pytest.fixture
+    @pytest.fixture(scope='module')
     async def trackers(self, default_domain):
-        return await train_trackers(default_domain)
-=======
-    @pytest.fixture(scope='module')
-    def trackers(self, default_domain):
-        return train_trackers(default_domain, augmentation_factor=20)
->>>>>>> 70cb1ba6
+        return await train_trackers(default_domain, augmentation_factor=20)
 
     def test_cv_none_does_not_trigger_search(self,
                                              mock_search,
